--- conflicted
+++ resolved
@@ -288,13 +288,7 @@
 	void tempDirClearFailed(int task);
 	void newAuthorization();
 
-<<<<<<< HEAD
-	void imageLoaded();
-
-	private slots:
-=======
 private slots:
->>>>>>> da49d844
 	void onStateChanged(Qt::WindowState state);
 	void onSettingsDestroyed(QObject *was);
 
