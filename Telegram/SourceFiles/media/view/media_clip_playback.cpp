--- conflicted
+++ resolved
@@ -55,105 +55,7 @@
 		_position = position;
 		_duration = duration;
 	}
-<<<<<<< HEAD
-=======
-	update();
-}
-
-void Playback::setFadeOpacity(float64 opacity) {
-	_fadeOpacity = opacity;
-	update();
-}
-
-void Playback::step_progress(float64 ms, bool timer) {
-	float64 dt = ms / (2 * AudioVoiceMsgUpdateView);
-	if (_duration && dt >= 1) {
-		_a_progress.stop();
-		a_progress.finish();
-	} else {
-		a_progress.update(qMin(dt, 1.), anim::linear);
-	}
-	if (timer) update();
-}
-
-void Playback::paintEvent(QPaintEvent *e) {
-	Painter p(this);
-
-	int radius = st::mediaviewPlaybackWidth / 2;
-	p.setOpacity(_fadeOpacity);
-	p.setPen(Qt::NoPen);
-	p.setRenderHint(QPainter::HighQualityAntialiasing);
-
-	auto ms = getms();
-	_a_progress.step(ms);
-	auto over = _a_over.current(ms, _over ? 1. : 0.);
-	int skip = (st::mediaviewSeekSize.width() / 2);
-	int length = (width() - st::mediaviewSeekSize.width());
-	float64 prg = _mouseDown ? _downProgress : a_progress.current();
-	int32 from = skip, mid = qRound(from + prg * length), end = from + length;
-	if (mid > from) {
-		p.setClipRect(0, 0, mid, height());
-		p.setOpacity(_fadeOpacity * (over * st::mediaviewActiveOpacity + (1. - over) * st::mediaviewInactiveOpacity));
-		p.setBrush(st::mediaviewPlaybackActive);
-		p.drawRoundedRect(0, (height() - st::mediaviewPlaybackWidth) / 2, mid + radius, st::mediaviewPlaybackWidth, radius, radius);
-	}
-	if (end > mid) {
-		p.setClipRect(mid, 0, width() - mid, height());
-		p.setOpacity(_fadeOpacity);
-		p.setBrush(st::mediaviewPlaybackInactive);
-		p.drawRoundedRect(mid - radius, (height() - st::mediaviewPlaybackWidth) / 2, width() - (mid - radius), st::mediaviewPlaybackWidth, radius, radius);
-	}
-	if (over > 0) {
-		int x = mid - skip;
-		p.setClipRect(rect());
-		p.setOpacity(_fadeOpacity * st::mediaviewActiveOpacity);
-		auto seekButton = QRect(x, (height() - st::mediaviewSeekSize.height()) / 2, st::mediaviewSeekSize.width(), st::mediaviewSeekSize.height());
-		int remove = ((1. - over) * st::mediaviewSeekSize.width()) / 2.;
-		if (remove * 2 < st::mediaviewSeekSize.width()) {
-			p.setBrush(st::mediaviewPlaybackActive);
-			p.drawEllipse(seekButton.marginsRemoved(QMargins(remove, remove, remove, remove)));
-		}
-	}
-}
-
-void Playback::mouseMoveEvent(QMouseEvent *e) {
-	if (_mouseDown) {
-		_downProgress = snap(e->pos().x() / float64(width()), 0., 1.);
-		emit seekProgress(_downProgress);
-		update();
-	}
-}
-
-void Playback::mousePressEvent(QMouseEvent *e) {
-	_mouseDown = true;
-	_downProgress = snap(e->pos().x() / float64(width()), 0., 1.);
-	update();
-	emit seekProgress(_downProgress); // This may destroy Playback.
-}
-
-void Playback::mouseReleaseEvent(QMouseEvent *e) {
-	if (_mouseDown) {
-		_mouseDown = false;
-		emit seekFinished(_downProgress);
-		update();
-	}
-}
-
-void Playback::enterEvent(QEvent *e) {
-	setOver(true);
-}
-
-void Playback::leaveEvent(QEvent *e) {
-	setOver(false);
-}
-
-void Playback::setOver(bool over) {
-	if (_over == over) return;
-
-	_over = over;
-	auto from = _over ? 0. : 1., to = _over ? 1. : 0.;
-	_a_over.start([this] { update(); }, from, to, st::mediaviewOverDuration);
->>>>>>> da49d844
+	_slider->update();
 }
 
 } // namespace Clip
