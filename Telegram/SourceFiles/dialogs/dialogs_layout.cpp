--- conflicted
+++ resolved
@@ -165,12 +165,6 @@
 	int unreadRectHeight = st::dlgUnreadHeight;
 	accumulate_max(unreadRectWidth, unreadRectHeight);
 
-<<<<<<< HEAD
-	int unreadRectLeft = w - st::dlgPaddingHor - unreadRectWidth;
-	int unreadRectTop = top;
-	if (outAvailableWidth) {
-		*outAvailableWidth -= unreadRectWidth + st::dlgUnreadPaddingHor;
-=======
 	int unreadRectLeft = x;
 	if ((align & Qt::AlignHorizontal_Mask) & style::al_center) {
 		unreadRectLeft = (x - unreadRectWidth) / 2;
@@ -180,7 +174,6 @@
 	int unreadRectTop = y;
 	if (outUnreadWidth) {
 		*outUnreadWidth = unreadRectWidth;
->>>>>>> 958e47cc
 	}
 
 	paintUnreadBadge(p, QRect(unreadRectLeft, unreadRectTop, unreadRectWidth, unreadRectHeight), active, muted);
@@ -202,7 +195,6 @@
 		}
 		int availableWidth = namewidth;
 		int texttop = st::dlgPaddingVer + st::dlgFont->height + st::dlgSep;
-<<<<<<< HEAD
 		bool hasDraftIcon = active ? false : Local::hasDraft(history->peer->id);
 		if (unread || hasDraftIcon) {
 			QString counter;
@@ -212,19 +204,14 @@
 				counter = QString::number(unread);
 				mutedCounter = history->mute();
 			}
-			int unreadTop = texttop + st::dlgHistFont->ascent - st::dlgUnreadFont->ascent - st::dlgUnreadTop;
-			paintUnreadCount(p, counter, unreadTop, w, active, mutedCounter, &availableWidth);
-			if (!showUnreadCounter) {
-				st::dialogsDraft.paint(p, QPoint(w - st::dlgPaddingHor - st::dlgUnreadHeight, unreadTop), w);
-			}
-=======
-		if (unread) {
 			int unreadRight = w - st::dlgPaddingHor;
 			int unreadTop = texttop + st::dlgHistFont->ascent - st::dlgUnreadFont->ascent - st::dlgUnreadTop;
 			int unreadWidth = 0;
-			paintUnreadCount(p, QString::number(unread), unreadRight, unreadTop, style::al_right, active, history->mute(), &unreadWidth);
+			paintUnreadCount(p, counter, unreadRight, unreadTop, style::al_right, active, mutedCounter, &unreadWidth);
 			availableWidth -= unreadWidth + st::dlgUnreadPaddingHor;
->>>>>>> 958e47cc
+			if (!showUnreadCounter) {
+				st::dialogsDraft.paint(p, QPoint(w - st::dlgPaddingHor - st::dlgUnreadHeight, unreadTop), w);
+			}
 		}
 		if (history->typing.isEmpty() && history->sendActions.isEmpty()) {
 			item->drawInDialog(p, QRect(nameleft, texttop, availableWidth, st::dlgFont->height), active, history->textCachedFor, history->lastItemTextCache);
