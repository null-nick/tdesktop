--- conflicted
+++ resolved
@@ -542,11 +542,8 @@
 		dbiHiddenPinnedMessages = 0x39,
 		dbiDialogsMode          = 0x40,
 		dbiModerateMode         = 0x41,
-<<<<<<< HEAD
 		dbiVideoVolume          = 0x42,
-=======
 		dbiStickersRecentLimit  = 0x43,
->>>>>>> 02e54dd8
 
 		dbiEncryptedWithSalt    = 333,
 		dbiEncrypted            = 444,
@@ -3185,14 +3182,14 @@
 					setFlags |= qFlags(MTPDstickerSet_ClientFlag::f_not_loaded);
 				}
 			}
-			if (readingInstalled && stickers.version < 9058) {
+			if (readingInstalled && stickers.version < 9061) {
 				setFlags |= qFlags(MTPDstickerSet::Flag::f_installed);
 			}
 
 			if (setId == Stickers::DefaultSetId) {
 				setTitle = lang(lng_stickers_default_set);
 				setFlags |= qFlags(MTPDstickerSet::Flag::f_official | MTPDstickerSet_ClientFlag::f_special);
-				if (readingInstalled && outOrder && stickers.version < 9058) {
+				if (readingInstalled && outOrder && stickers.version < 9061) {
 					outOrder->push_front(setId);
 				}
 			} else if (setId == Stickers::CustomSetId) {
@@ -3202,7 +3199,7 @@
 				setTitle = lang(lng_emoji_category0); // Frequently used
 				setFlags |= qFlags(MTPDstickerSet_ClientFlag::f_special);
 			} else if (setId) {
-				if (readingInstalled && outOrder && stickers.version < 9058) {
+				if (readingInstalled && outOrder && stickers.version < 9061) {
 					outOrder->push_back(setId);
 				}
 			} else {
@@ -3272,7 +3269,7 @@
 		}
 
 		// Read orders of installed and featured stickers.
-		if (outOrder && stickers.version >= 9058) {
+		if (outOrder && stickers.version >= 9061) {
 			stickers.stream >> *outOrder;
 		}
 
